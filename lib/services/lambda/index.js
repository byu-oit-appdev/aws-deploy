/*
 * Copyright 2017 Brigham Young University
 *
 * Licensed under the Apache License, Version 2.0 (the "License");
 * you may not use this file except in compliance with the License.
 * You may obtain a copy of the License at
 *
 *     http://www.apache.org/licenses/LICENSE-2.0
 *
 * Unless required by applicable law or agreed to in writing, software
 * distributed under the License is distributed on an "AS IS" BASIS,
 * WITHOUT WARRANTIES OR CONDITIONS OF ANY KIND, either express or implied.
 * See the License for the specific language governing permissions and
 * limitations under the License.
 *
 */
const winston = require('winston');
const handlebarsUtils = require('../../common/handlebars-utils');
const DeployContext = require('../../datatypes/deploy-context');
const ConsumeEventsContext = require('../../datatypes/consume-events-context');
const util = require('../../common/util');
const cloudFormationCalls = require('../../aws/cloudformation-calls');
const lambdaCalls = require('../../aws/lambda-calls');
const iotDeployersCommon = require('../../common/iot-deployers-common');
const deployPhaseCommon = require('../../common/deploy-phase-common');
const deletePhasesCommon = require('../../common/delete-phases-common');
const preDeployPhaseCommon = require('../../common/pre-deploy-phase-common');
const bindPhaseCommon = require('../../common/bind-phase-common');
const uuid = require('uuid');
const _ = require('lodash');

const SERVICE_NAME = "Lambda";

function getEnvVariablesToInject(serviceContext, dependenciesDeployContexts) {
    let serviceParams = serviceContext.params;
    let envVarsToInject = deployPhaseCommon.getEnvVarsFromDependencyDeployContexts(dependenciesDeployContexts);
    envVarsToInject = _.assign(envVarsToInject, deployPhaseCommon.getEnvVarsFromServiceContext(serviceContext));

    if (serviceParams.environment_variables) {
        for (let envVarName in serviceParams.environment_variables) {
            envVarsToInject[envVarName] = serviceParams.environment_variables[envVarName];
        }
    }
    return envVarsToInject;
}


function getCompiledLambdaTemplate(stackName, ownServiceContext, dependenciesDeployContexts, s3ArtifactInfo) {
    let serviceParams = ownServiceContext.params;

    let policyStatements = getPolicyStatementsForLambdaRole(ownServiceContext, dependenciesDeployContexts);

    let memorySize = serviceParams.memory || 128;
    let timeout = serviceParams.timeout || 3;
    let handlebarsParams = {
        functionName: stackName,
        s3ArtifactBucket: s3ArtifactInfo.Bucket,
        s3ArtifactKey: s3ArtifactInfo.Key,
        handler: serviceParams.handler,
        runtime: serviceParams.runtime,
        memorySize: memorySize,
        timeout: timeout,
        policyStatements,
        tags: deployPhaseCommon.getTags(ownServiceContext)
    };

    //Inject environment variables (if any)
    let envVarsToInject = getEnvVariablesToInject(ownServiceContext, dependenciesDeployContexts);
    if (Object.keys(envVarsToInject).length > 0) {
        handlebarsParams.environmentVariables = envVarsToInject;
    }

    return handlebarsUtils.compileTemplate(`${__dirname}/lambda-template.yml`, handlebarsParams)
}

function getDeployContext(serviceContext, cfStack) {
    let deployContext = new DeployContext(serviceContext);
    deployContext.eventOutputs.lambdaArn = cloudFormationCalls.getOutput('FunctionArn', cfStack);
    deployContext.eventOutputs.lambdaName = cloudFormationCalls.getOutput('FunctionName', cfStack);
    return deployContext;
}

function uploadDeployableArtifactToS3(serviceContext) {
    let s3FileName = `lambda-deployable-${uuid()}.zip`;
    winston.info(`${SERVICE_NAME} - Uploading deployable artifact to S3: ${s3FileName}`);
    return deployPhaseCommon.uploadDeployableArtifactToHandelBucket(serviceContext, s3FileName)
        .then(s3ArtifactInfo => {
            winston.info(`${SERVICE_NAME} - Uploaded deployable artifact to S3: ${s3FileName}`);
            return s3ArtifactInfo;
        });
}

function getPolicyStatementsForLambdaRole(serviceContext, dependenciesDeployContexts) {
    let ownPolicyStatements = JSON.parse(util.readFileSync(`${__dirname}/lambda-role-statements.json`));
    ownPolicyStatements = ownPolicyStatements.concat(deployPhaseCommon.getAppSecretsAccessPolicyStatements(serviceContext));

    return deployPhaseCommon.getAllPolicyStatementsForServiceRole(ownPolicyStatements, dependenciesDeployContexts);
}


/**
 * Service Deployer Contract Methods
 * See https://github.com/byu-oit-appdev/handel/wiki/Creating-a-New-Service-Deployer#service-deployer-contract
 *   for contract method documentation
 */

exports.check = function (serviceContext) {
    let errors = [];

    let serviceParams = serviceContext.params;
    if (!serviceParams.path_to_code) {
        errors.push(`${SERVICE_NAME} - The 'path_to_code' parameter is required`);
    }
    if (!serviceParams.handler) {
        errors.push(`${SERVICE_NAME} - The 'handler' parameter is required`);
    }
    if (!serviceParams.runtime) {
        errors.push(`${SERVICE_NAME} - The 'runtime' parameter is required`);
    }

    return errors;
}

exports.preDeploy = function (serviceContext) {
    return preDeployPhaseCommon.preDeployNotRequired(serviceContext, SERVICE_NAME);
}

exports.bind = function (ownServiceContext, ownPreDeployContext, dependentOfServiceContext, dependentOfPreDeployContext) {
    return bindPhaseCommon.bindNotRequired(ownServiceContext, dependentOfServiceContext, SERVICE_NAME);
}

exports.deploy = function (ownServiceContext, ownPreDeployContext, dependenciesDeployContexts) {
    let stackName = deployPhaseCommon.getResourceName(ownServiceContext);
    winston.info(`${SERVICE_NAME} - Executing Deploy on '${stackName}'`);

    return uploadDeployableArtifactToS3(ownServiceContext)
        .then(s3ArtifactInfo => {
            return getCompiledLambdaTemplate(stackName, ownServiceContext, dependenciesDeployContexts, s3ArtifactInfo);
        })
        .then(compiledLambdaTemplate => {
            let stackTags = deployPhaseCommon.getTags(ownServiceContext);
            return deployPhaseCommon.deployCloudFormationStack(stackName, compiledLambdaTemplate, [], true, SERVICE_NAME, stackTags);
        })
        .then(deployedStack => {
            winston.info(`${SERVICE_NAME} - Finished deploying '${stackName}'`);
            return getDeployContext(ownServiceContext, deployedStack);
        });
}

exports.consumeEvents = function (ownServiceContext, ownDeployContext, producerServiceContext, producerDeployContext) {
    //TODO - DynamoDB streams will differ from this model
    return new Promise((resolve, reject) => {
        winston.info(`${SERVICE_NAME} - Consuming events from service '${producerServiceContext.serviceName}' for service '${ownServiceContext.serviceName}'`);
        let functionName = ownDeployContext.eventOutputs.lambdaName;
        let producerServiceType = producerServiceContext.serviceType;
        let principal;
        let sourceArn;
        if (producerServiceType === 'sns') {
            principal = producerDeployContext.eventOutputs.principal;
            sourceArn = producerDeployContext.eventOutputs.topicArn;
        }
        else if (producerServiceType === 'cloudwatchevent') {
            principal = producerDeployContext.eventOutputs.principal;
            sourceArn = producerDeployContext.eventOutputs.eventRuleArn;
        }
<<<<<<< HEAD
        else if (producerServiceType === 'alexaskillkit') {
            principal = 'alexa-appkit.amazon.com';
=======
        else if (producerServiceType === 'iot') {
            principal = producerDeployContext.eventOutputs.principal;
            sourceArn = iotDeployersCommon.getTopicRuleArn(producerDeployContext.eventOutputs.topicRuleArnPrefix, ownServiceContext.serviceName);
>>>>>>> 2528f11a
        }
        else {
            return reject(new Error(`${SERVICE_NAME} - Unsupported event producer type given: ${producerServiceType}`));
        }

        return lambdaCalls.addLambdaPermissionIfNotExists(functionName, principal, sourceArn)
            .then(permissionStatement => {
                winston.info(`${SERVICE_NAME} - Allowed consuming events from ${producerServiceContext.serviceName} for ${ownServiceContext.serviceName}`);
                return resolve(new ConsumeEventsContext(ownServiceContext, producerServiceContext));
            });
    });
}

exports.produceEvents = function (ownServiceContext, ownDeployContext, consumerServiceContext, consumerDeployContext) {
    return Promise.reject(new Error(`The ${SERVICE_NAME} service doesn't produce events for other services`));
}

exports.unPreDeploy = function (ownServiceContext) {
    return deletePhasesCommon.unPreDeployNotRequired(ownServiceContext, SERVICE_NAME);
}

exports.unBind = function (ownServiceContext) {
    return deletePhasesCommon.unBindNotRequired(ownServiceContext, SERVICE_NAME);
}

exports.unDeploy = function (ownServiceContext) {
    return deletePhasesCommon.unDeployCloudFormationStack(ownServiceContext, SERVICE_NAME);
}

exports.producedEventsSupportedServices = [];

exports.producedDeployOutputTypes = [];

exports.consumedDeployOutputTypes = [
    'environmentVariables',
    'policies'
];<|MERGE_RESOLUTION|>--- conflicted
+++ resolved
@@ -163,14 +163,12 @@
             principal = producerDeployContext.eventOutputs.principal;
             sourceArn = producerDeployContext.eventOutputs.eventRuleArn;
         }
-<<<<<<< HEAD
         else if (producerServiceType === 'alexaskillkit') {
             principal = 'alexa-appkit.amazon.com';
-=======
+        }
         else if (producerServiceType === 'iot') {
             principal = producerDeployContext.eventOutputs.principal;
             sourceArn = iotDeployersCommon.getTopicRuleArn(producerDeployContext.eventOutputs.topicRuleArnPrefix, ownServiceContext.serviceName);
->>>>>>> 2528f11a
         }
         else {
             return reject(new Error(`${SERVICE_NAME} - Unsupported event producer type given: ${producerServiceType}`));
