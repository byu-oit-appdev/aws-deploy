--- conflicted
+++ resolved
@@ -110,7 +110,6 @@
                 });
         });
     });
-<<<<<<< HEAD
 
     describe('replaceTagInFile', function () {
         it('should replace regex strings in a file on success', function () {
@@ -130,31 +129,7 @@
             expect(result).to.be.null;
         });
     });
-
-    describe('validateCredentials', function () {
-        it('should not throw an Error if credentials are valid and match the account id', function () {
-            let validateCredentialsStub = sandbox.stub(iamCalls, 'showAccount').returns(Promise.resolve(accountConfig.account_id));
-            return util.validateCredentials(accountConfig)
-              .then(result => {
-                expect(result).to.be.undefined;
-              });
-        })
-
-        it('should return a rejected promise on error', function () {
-            let validateCredentialsStub = sandbox.stub(iamCalls, 'showAccount').returns(Promise.resolve(''));
-            return util.validateCredentials(accountConfig)
-                .then(result => {
-                    expect(true).to.be.false; //Should not get here
-                })
-                .catch(err => {
-                    expect(err.name).to.equal('HandelAcct');
-                });
-        });
-    });
-
-=======
-    
->>>>>>> aab86d0b
+  
     describe('zipDirectoryToFile', function () {
         let zippedPath = `${__dirname}/zipped-test-file.zip`;
 
