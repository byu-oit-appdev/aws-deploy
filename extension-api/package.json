{
  "name": "handel-extension-api",
<<<<<<< HEAD
  "version": "0.26.2",
  "description": "API types and classes for Handel extensions",
=======
  "version": "0.26.3",
  "description": "Orchestrates your AWS deployments so you don't have to.",
>>>>>>> 987c1ff9
  "main": "dist/extension-api.js",
  "types": "dist/extension-api.d.ts",
  "scripts": {
    "lint": "tslint -p tsconfig.json -t stylish",
    "build": "tsc"
  },
  "author": "David Woodruff",
  "license": "Apache-2.0",
  "peerDependencies": {
    "aws-sdk": "^2.188.0"
  },
  "devDependencies": {
    "@types/node": "^9.4.0",
    "aws-sdk": "^2.188.0",
    "ts-node": "^3.3.0",
    "tslint": "^5.8.0",
    "typescript": "^2.8.1"
  }
}<|MERGE_RESOLUTION|>--- conflicted
+++ resolved
@@ -1,12 +1,7 @@
 {
   "name": "handel-extension-api",
-<<<<<<< HEAD
-  "version": "0.26.2",
+  "version": "0.26.3",
   "description": "API types and classes for Handel extensions",
-=======
-  "version": "0.26.3",
-  "description": "Orchestrates your AWS deployments so you don't have to.",
->>>>>>> 987c1ff9
   "main": "dist/extension-api.js",
   "types": "dist/extension-api.d.ts",
   "scripts": {
