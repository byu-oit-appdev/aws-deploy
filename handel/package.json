{
  "name": "handel",
  "version": "0.26.4",
  "description": "Orchestrates your AWS deployments so you don't have to.",
  "main": "./bin/handel",
  "scripts": {
    "lint": "tslint -p tsconfig.json -t stylish",
    "build": "gulp build",
    "watch": "gulp watch",
    "test": "mocha -r ts-node/register 'test/**/*.ts'",
    "watch-test": "mocha --watch --watch-extensions ts --reporter min -r ts-node/register -w 'test/**/*.ts'"
  },
  "bin": {
    "handel": "./bin/handel"
  },
  "author": "David Woodruff",
  "license": "Apache-2.0",
  "dependencies": {
    "ajv": "^5.2.3",
    "ajv-errors": "^1.0.0",
    "aws-sdk": "^2.169.0",
    "caporal": "^0.10.0",
    "child-process-es6-promise": "^1.2.0",
    "common-tags": "^1.7.2",
    "fs-extra": "^5.0.0",
<<<<<<< HEAD
    "handel-extension-api": "^0.26.3",
    "handel-extension-support": "^0.26.3",
=======
    "handel-extension-api": "^0.26.4",
    "handlebars": "^4.0.6",
>>>>>>> 9a3780f9
    "inquirer": "^3.3.0",
    "js-yaml": "3.7.0",
    "lodash": "^4.17.4",
    "ncp": "^2.0.0",
    "pjson": "^1.0.9",
    "tmp": "0.0.33",
    "uuid": "^3.0.1"
  },
  "devDependencies": {
    "@types/chai": "^4.0.4",
    "@types/chai-as-promised": "^7.1.0",
    "@types/clone": "^0.1.30",
    "@types/common-tags": "^1.4.0",
    "@types/fs-extra": "^5.0.0",
    "@types/inquirer": "0.0.36",
    "@types/js-yaml": "^3.10.1",
    "@types/lodash": "^4.14.80",
    "@types/minimist": "^1.2.0",
    "@types/mocha": "^2.2.44",
    "@types/ncp": "^2.0.1",
    "@types/node": "^8.0.47",
    "@types/sinon": "^2.3.7",
    "@types/sinon-chai": "^2.7.29",
    "@types/tmp": "0.0.33",
    "@types/uuid": "^3.4.3",
    "@types/winston": "^2.3.9",
    "chai": "^4.1.2",
    "chai-as-promised": "^7.1.1",
    "clone": "^2.1.1",
    "eslint": "^3.15.0",
    "eslint-plugin-mocha": "^4.8.0",
    "gulp": "^3.9.1",
    "gulp-typescript": "^3.2.3",
    "merge-stream": "^1.0.1",
    "mocha": "^5.0.5",
    "nyc": "^11.3.0",
    "run-sequence": "^2.2.0",
    "sinon": "^4.1.3",
    "sinon-chai": "^2.14.0",
    "ts-node": "^3.3.0",
    "tslint": "^5.8.0",
    "typescript": "^2.8.1"
  }
}<|MERGE_RESOLUTION|>--- conflicted
+++ resolved
@@ -23,13 +23,8 @@
     "child-process-es6-promise": "^1.2.0",
     "common-tags": "^1.7.2",
     "fs-extra": "^5.0.0",
-<<<<<<< HEAD
-    "handel-extension-api": "^0.26.3",
-    "handel-extension-support": "^0.26.3",
-=======
     "handel-extension-api": "^0.26.4",
-    "handlebars": "^4.0.6",
->>>>>>> 9a3780f9
+    "handel-extension-support": "^0.26.4",
     "inquirer": "^3.3.0",
     "js-yaml": "3.7.0",
     "lodash": "^4.17.4",
